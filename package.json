{
  "name": "cats-accessibility-crawler",
  "version": "1.0.0",
  "description": "CATS (Crawl and Test System) - A web crawler that performs accessibility scans using axe-core",
  "main": "src/core/crawler.js",
  "bin": {
    "cats-crawl": "./src/core/crawler.js"
  },
  "scripts": {
    "start": "node src/core/crawler.js",
    "test": "jest",
    "test:watch": "jest --watch",
    "test:coverage": "jest --coverage",
    "lint": "eslint src/ --ext .js",
    "lint:fix": "eslint src/ --ext .js --fix",
    "format": "prettier --write .",
    "format:check": "prettier --check .",
    "type-check": "echo \"Type checking not implemented yet\"",
    "prepare": "husky install",
    "install-browsers": "npx playwright install chromium",
    "dev": "npm-run-all --parallel sass:watch serve",
    "serve": "node src/servers/dashboard.js",
    "serve:reports": "node src/servers/dashboard.js",
    "serve:dashboard": "node src/servers/dashboard.js",
    "build": "npm-run-all sass:build html:build",
    "build:domain": "npm-run-all sass:build html:domain",
    "build:prod": "NODE_ENV=production npm-run-all sass:build css:optimize html:build",
    "sass:build": "npm-run-all --parallel sass:design-system sass:legacy-compat sass:report",
    "sass:watch": "npm-run-all --parallel sass:design-system:watch sass:legacy-compat:watch sass:report:watch",
    "sass:design-system": "sass src/styles/design-system/_index.scss public/styles/design-system.css --style compressed",
    "sass:design-system:watch": "sass src/styles/design-system/_index.scss public/styles/design-system.css --watch --style expanded",
    "sass:legacy-compat": "sass src/styles/scss/shared.scss public/styles/shared.css --style compressed",
    "sass:legacy-compat:watch": "sass src/styles/scss/shared.scss public/styles/shared.css --watch --style expanded",
    "sass:report": "sass src/styles/design-system/_index.scss public/styles/report.css --style compressed",
    "sass:report:watch": "sass src/styles/design-system/_index.scss public/styles/report.css --watch --style expanded",
    "css:optimize": "npm-run-all --parallel css:optimize:design-system css:optimize:report css:optimize:legacy",
    "css:optimize:design-system": "postcss public/styles/design-system.css --output public/styles/design-system.css",
    "css:optimize:report": "postcss public/styles/report.css --output public/styles/report.css",
    "css:optimize:legacy": "postcss public/styles/shared.css --output public/styles/shared.css",
    "html:build": "node src/generators/html.js --detailed",
    "html:domain": "node src/generators/html.js --detailed --domain",
    "regenerate-html": "node src/generators/html.js",
    "generate-index": "node src/generators/index.js",
    "clean": "rm -rf public/reports/* public/styles/*.css",
    "cleanup-old-html": "node src/utils/cleanup.js"
  },
  "keywords": [
    "accessibility",
    "a11y",
    "cats",
    "crawl-and-test",
    "crawler",
    "axe-core",
    "wcag",
    "playwright"
  ],
  "author": "",
  "license": "MIT",
  "dependencies": {
    "axe-core": "^4.8.2",
    "commander": "^14.0.1",
    "dotenv": "^17.2.2",
<<<<<<< HEAD
    "express": "^4.21.2",
    "express-rate-limit": "^7.4.1",
    "express-validator": "^7.2.0",
    "helmet": "^7.1.0",
=======
    "express": "^5.1.0",
>>>>>>> 0a19317d
    "multer": "^2.0.2",
    "p-limit": "^3.1.0",
    "playwright": "^1.40.0",
    "robots-parser": "^3.0.1",
    "uuid": "^9.0.1",
    "xml2js": "^0.6.2"
  },
  "engines": {
    "node": ">=18.0.0"
  },
  "devDependencies": {
    "@fullhuman/postcss-purgecss": "^7.0.2",
    "autoprefixer": "^10.4.21",
    "cssnano": "^7.1.1",
    "eslint": "^9.36.0",
    "prettier": "^3.3.3",
    "husky": "^9.1.6",
    "jest": "^29.7.0",
    "lint-staged": "^15.2.10",
    "npm-run-all": "^4.1.5",
    "postcss": "^8.5.6",
    "postcss-cli": "^11.0.1",
    "prettier": "^3.3.3",
    "sass": "^1.92.1",
    "supertest": "^7.0.0"
  },
  "jest": {
    "testEnvironment": "node",
    "collectCoverageFrom": [
      "src/**/*.js",
      "!src/**/*.test.js",
      "!src/**/*.spec.js"
    ],
    "coverageDirectory": "coverage",
    "coverageReporters": [
      "text",
      "lcov",
      "html"
    ],
    "testMatch": [
      "**/__tests__/**/*.js",
      "**/?(*.)+(spec|test).js"
    ],
    "setupFilesAfterEnv": [
      "<rootDir>/tests/setup.js"
    ]
  },
  "lint-staged": {
    "*.js": [
      "eslint --fix",
      "prettier --write"
    ],
    "*.{json,md,yml,yaml}": [
      "prettier --write"
    ]
  }
}<|MERGE_RESOLUTION|>--- conflicted
+++ resolved
@@ -60,14 +60,7 @@
     "axe-core": "^4.8.2",
     "commander": "^14.0.1",
     "dotenv": "^17.2.2",
-<<<<<<< HEAD
-    "express": "^4.21.2",
-    "express-rate-limit": "^7.4.1",
-    "express-validator": "^7.2.0",
-    "helmet": "^7.1.0",
-=======
     "express": "^5.1.0",
->>>>>>> 0a19317d
     "multer": "^2.0.2",
     "p-limit": "^3.1.0",
     "playwright": "^1.40.0",
