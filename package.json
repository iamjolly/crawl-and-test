{
  "name": "cats-accessibility-crawler",
  "version": "1.0.0",
  "description": "CATS (Crawl and Test System) - A web crawler that performs accessibility scans using axe-core",
  "main": "src/core/crawler.js",
  "bin": {
    "cats-crawl": "./src/core/crawler.js"
  },
  "scripts": {
    "start": "node src/core/crawler.js",
    "test": "jest",
    "test:watch": "jest --watch",
    "test:coverage": "jest --coverage",
    "lint": "eslint src/ --ext .js",
    "lint:fix": "eslint src/ --ext .js --fix",
    "format": "prettier --write .",
    "format:check": "prettier --check .",
    "type-check": "echo \"Type checking not implemented yet\"",
    "prepare": "husky install",
    "install-browsers": "npx playwright install chromium",
    "dev": "npm-run-all --parallel sass:watch serve",
    "serve": "node src/servers/dashboard.js",
    "serve:reports": "node src/servers/dashboard.js",
    "serve:dashboard": "node src/servers/dashboard.js",
    "build": "npm-run-all sass:build html:build",
    "build:domain": "npm-run-all sass:build html:domain",
    "build:prod": "NODE_ENV=production npm-run-all sass:build css:optimize html:build",
    "sass:build": "npm-run-all --parallel sass:design-system sass:legacy-compat sass:report",
    "sass:watch": "npm-run-all --parallel sass:design-system:watch sass:legacy-compat:watch sass:report:watch",
    "sass:design-system": "sass src/styles/design-system/_index.scss public/styles/design-system.css --style compressed",
    "sass:design-system:watch": "sass src/styles/design-system/_index.scss public/styles/design-system.css --watch --style expanded",
    "sass:legacy-compat": "sass src/styles/scss/shared.scss public/styles/shared.css --style compressed",
    "sass:legacy-compat:watch": "sass src/styles/scss/shared.scss public/styles/shared.css --watch --style expanded",
    "sass:report": "sass src/styles/design-system/_index.scss public/styles/report.css --style compressed",
    "sass:report:watch": "sass src/styles/design-system/_index.scss public/styles/report.css --watch --style expanded",
    "css:optimize": "npm-run-all --parallel css:optimize:design-system css:optimize:report css:optimize:legacy",
    "css:optimize:design-system": "postcss public/styles/design-system.css --output public/styles/design-system.css",
    "css:optimize:report": "postcss public/styles/report.css --output public/styles/report.css",
    "css:optimize:legacy": "postcss public/styles/shared.css --output public/styles/shared.css",
    "html:build": "node src/generators/html.js --detailed",
    "html:domain": "node src/generators/html.js --detailed --domain",
    "regenerate-html": "node src/generators/html.js",
    "generate-index": "node src/generators/index.js",
    "clean": "rm -rf public/reports/* public/styles/*.css",
    "cleanup-old-html": "node src/utils/cleanup.js"
  },
  "keywords": [
    "accessibility",
    "a11y",
    "cats",
    "crawl-and-test",
    "crawler",
    "axe-core",
    "wcag",
    "playwright"
  ],
  "author": "",
  "license": "MIT",
  "dependencies": {
    "axe-core": "^4.8.2",
    "commander": "^14.0.1",
    "dotenv": "^17.2.2",
    "express": "^5.1.0",
    "multer": "^2.0.2",
    "p-limit": "^3.1.0",
    "playwright": "^1.40.0",
    "robots-parser": "^3.0.1",
    "uuid": "^9.0.1",
    "xml2js": "^0.6.2",
    "helmet": "^8.1.0",
    "express-rate-limit": "^7.4.1",
    "express-validator": "^7.2.0"
  },
  "engines": {
    "node": ">=18.0.0"
  },
  "devDependencies": {
    "@fullhuman/postcss-purgecss": "^7.0.2",
    "autoprefixer": "^10.4.21",
    "cssnano": "^7.1.1",
    "eslint": "^9.36.0",
    "prettier": "^3.3.3",
    "husky": "^9.1.6",
<<<<<<< HEAD
    "jest": "^29.7.0",
    "lint-staged": "^15.2.10",
=======
    "lint-staged": "^15.2.10",
    "jest": "^30.1.3",
    "supertest": "^7.0.0",
>>>>>>> 2248d6c9
    "npm-run-all": "^4.1.5",
    "postcss": "^8.5.6",
    "postcss-cli": "^11.0.1",
    "prettier": "^3.3.3",
    "sass": "^1.92.1",
    "supertest": "^7.0.0"
  },
  "jest": {
    "testEnvironment": "node",
    "collectCoverageFrom": [
      "src/**/*.js",
      "!src/**/*.test.js",
      "!src/**/*.spec.js"
    ],
    "coverageDirectory": "coverage",
    "coverageReporters": [
      "text",
      "lcov",
      "html"
    ],
    "testMatch": [
      "**/__tests__/**/*.js",
      "**/?(*.)+(spec|test).js"
    ],
    "setupFilesAfterEnv": [
      "<rootDir>/tests/setup.js"
    ]
  },
  "lint-staged": {
    "*.js": [
      "eslint --fix",
      "prettier --write"
    ],
    "*.{json,md,yml,yaml}": [
      "prettier --write"
    ]
  }
}<|MERGE_RESOLUTION|>--- conflicted
+++ resolved
@@ -81,14 +81,9 @@
     "eslint": "^9.36.0",
     "prettier": "^3.3.3",
     "husky": "^9.1.6",
-<<<<<<< HEAD
-    "jest": "^29.7.0",
-    "lint-staged": "^15.2.10",
-=======
     "lint-staged": "^15.2.10",
     "jest": "^30.1.3",
     "supertest": "^7.0.0",
->>>>>>> 2248d6c9
     "npm-run-all": "^4.1.5",
     "postcss": "^8.5.6",
     "postcss-cli": "^11.0.1",
