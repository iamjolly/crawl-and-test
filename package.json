{
  "name": "cats-accessibility-crawler",
  "version": "1.0.0",
  "description": "CATS (Crawl and Test System) - A web crawler that performs accessibility scans using axe-core",
  "main": "src/core/crawler.js",
  "bin": {
    "cats-crawl": "./src/core/crawler.js"
  },
  "scripts": {
    "start": "node src/core/crawler.js",
    "test": "jest",
    "test:watch": "jest --watch",
    "test:coverage": "jest --coverage",
    "lint": "eslint src/ --ext .js",
    "lint:fix": "eslint src/ --ext .js --fix",
    "format": "prettier --write .",
    "format:check": "prettier --check .",
    "type-check": "echo \"Type checking not implemented yet\"",
    "prepare": "husky install",
    "install-browsers": "npx playwright install chromium",
    "dev": "npm-run-all --parallel sass:watch serve",
    "serve": "node src/servers/dashboard.js",
    "serve:reports": "node src/servers/dashboard.js",
    "serve:dashboard": "node src/servers/dashboard.js",
    "build": "npm-run-all sass:build html:build",
    "build:domain": "npm-run-all sass:build html:domain",
    "build:prod": "NODE_ENV=production npm-run-all sass:build css:optimize html:build",
    "sass:build": "npm-run-all --parallel sass:design-system sass:legacy-compat sass:report",
    "sass:watch": "npm-run-all --parallel sass:design-system:watch sass:legacy-compat:watch sass:report:watch",
    "sass:design-system": "sass src/styles/design-system/_index.scss public/styles/design-system.css --style compressed",
    "sass:design-system:watch": "sass src/styles/design-system/_index.scss public/styles/design-system.css --watch --style expanded",
    "sass:legacy-compat": "sass src/styles/scss/shared.scss public/styles/shared.css --style compressed",
    "sass:legacy-compat:watch": "sass src/styles/scss/shared.scss public/styles/shared.css --watch --style expanded",
    "sass:report": "sass src/styles/design-system/_index.scss public/styles/report.css --style compressed",
    "sass:report:watch": "sass src/styles/design-system/_index.scss public/styles/report.css --watch --style expanded",
    "css:optimize": "npm-run-all --parallel css:optimize:design-system css:optimize:report css:optimize:legacy",
    "css:optimize:design-system": "postcss public/styles/design-system.css --output public/styles/design-system.css",
    "css:optimize:report": "postcss public/styles/report.css --output public/styles/report.css",
    "css:optimize:legacy": "postcss public/styles/shared.css --output public/styles/shared.css",
    "html:build": "node src/generators/html.js --detailed",
    "html:domain": "node src/generators/html.js --detailed --domain",
    "regenerate-html": "node src/generators/html.js",
    "generate-index": "node src/generators/index.js",
    "clean": "rm -rf public/reports/* public/styles/*.css",
    "cleanup-old-html": "node src/utils/cleanup.js"
  },
  "keywords": [
    "accessibility",
    "a11y",
    "cats",
    "crawl-and-test",
    "crawler",
    "axe-core",
    "wcag",
    "playwright"
  ],
  "author": "A11y Is, LLC - iamjolly - a11y.is",
  "license": "MIT",
  "dependencies": {
    "axe-core": "^4.8.2",
    "commander": "^14.0.1",
    "dotenv": "^17.2.2",
    "express": "^5.1.0",
    "express-rate-limit": "^8.1.0",
    "express-validator": "^7.2.0",
    "helmet": "^8.1.0",
    "multer": "^2.0.2",
    "p-limit": "^7.1.1",
    "playwright": "^1.40.0",
    "robots-parser": "^3.0.1",
    "uuid": "^9.0.1",
    "xml2js": "^0.6.2"
  },
  "engines": {
    "node": ">=18.0.0"
  },
  "devDependencies": {
    "@fullhuman/postcss-purgecss": "^7.0.2",
    "autoprefixer": "^10.4.21",
    "cssnano": "^7.1.1",
    "eslint": "^9.36.0",
    "husky": "^9.1.6",
<<<<<<< HEAD
    "jest": "^29.7.0",
    "lint-staged": "^16.2.0",
=======
    "jest": "^30.1.3",
    "lint-staged": "^16.1.6",
>>>>>>> e2665497
    "npm-run-all": "^4.1.5",
    "postcss": "^8.5.6",
    "postcss-cli": "^11.0.1",
    "prettier": "^3.3.3",
    "sass": "^1.92.1",
    "supertest": "^7.0.0"
  },
  "jest": {
    "testEnvironment": "node",
    "collectCoverageFrom": [
      "src/**/*.js",
      "!src/**/*.test.js",
      "!src/**/*.spec.js"
    ],
    "coverageDirectory": "coverage",
    "coverageReporters": [
      "text",
      "lcov",
      "html"
    ],
    "testMatch": [
      "**/__tests__/**/*.js",
      "**/?(*.)+(spec|test).js"
    ],
    "setupFilesAfterEnv": [
      "<rootDir>/tests/setup.js"
    ]
  },
  "lint-staged": {
    "*.js": [
      "eslint --fix",
      "prettier --write"
    ],
    "*.{json,md,yml,yaml}": [
      "prettier --write"
    ]
  }
}<|MERGE_RESOLUTION|>--- conflicted
+++ resolved
@@ -80,13 +80,8 @@
     "cssnano": "^7.1.1",
     "eslint": "^9.36.0",
     "husky": "^9.1.6",
-<<<<<<< HEAD
-    "jest": "^29.7.0",
     "lint-staged": "^16.2.0",
-=======
     "jest": "^30.1.3",
-    "lint-staged": "^16.1.6",
->>>>>>> e2665497
     "npm-run-all": "^4.1.5",
     "postcss": "^8.5.6",
     "postcss-cli": "^11.0.1",
